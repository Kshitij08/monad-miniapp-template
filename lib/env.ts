import { createEnv } from "@t3-oss/env-nextjs";
import { z } from "zod";

// https://env.t3.gg/docs/nextjs
export const env = createEnv({
  server: {
    APP_ID: z.string().min(1),
    DEV_PORTAL_API_KEY: z.string().min(1),
    WLD_CLIENT_ID: z.string().min(1),
    WLD_CLIENT_SECRET: z.string().min(1),
<<<<<<< HEAD
    JWT_SECRET: z.string().min(1)
=======
    NEYNAR_API_KEY: z.string().min(1),
    JWT_SECRET: z.string().min(1),
>>>>>>> b9be7a0b
  },
  client: {
    NEXT_PUBLIC_URL: z.string().min(1),
    NEXT_PUBLIC_APP_ENV: z
      .enum(["development", "production"])
      .optional()
      .default("development"),
  },
  // For Next.js >= 13.4.4, you only need to destructure client variables:
  experimental__runtimeEnv: {
    NEXT_PUBLIC_URL: process.env.NEXT_PUBLIC_URL,
    NEXT_PUBLIC_APP_ENV: process.env.NEXT_PUBLIC_APP_ENV,
  },
});<|MERGE_RESOLUTION|>--- conflicted
+++ resolved
@@ -8,12 +8,6 @@
     DEV_PORTAL_API_KEY: z.string().min(1),
     WLD_CLIENT_ID: z.string().min(1),
     WLD_CLIENT_SECRET: z.string().min(1),
-<<<<<<< HEAD
-    JWT_SECRET: z.string().min(1)
-=======
-    NEYNAR_API_KEY: z.string().min(1),
-    JWT_SECRET: z.string().min(1),
->>>>>>> b9be7a0b
   },
   client: {
     NEXT_PUBLIC_URL: z.string().min(1),
